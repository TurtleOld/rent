--- conflicted
+++ resolved
@@ -1,15 +1,14 @@
-<<<<<<< HEAD
 from typing import Any, cast
 
 from django.contrib import messages
 from django.contrib.auth import authenticate, login, logout
 from django.contrib.auth.decorators import login_required
 from django.contrib.auth.mixins import LoginRequiredMixin
-from django.contrib.auth.views import LoginView
+from django.contrib.auth.views import LoginView, LogoutView
 from django.http import HttpRequest, HttpResponse
 from django.shortcuts import redirect, render
 from django.urls import reverse_lazy
-from django.views.generic import CreateView, UpdateView
+from django.views.generic import CreateView, TemplateView, UpdateView
 
 from .forms import ProfileUpdateForm, UserLoginForm, UserRegistrationForm
 from .models import Profile
@@ -102,17 +101,6 @@
     return render(request, "users/profile_edit.html", {"form": form})
 
 
-=======
-from django.contrib import messages
-from django.urls import reverse_lazy
-from django.views.generic import UpdateView, TemplateView
-from django.contrib.auth.mixins import LoginRequiredMixin
-from django.contrib.auth.views import LoginView, LogoutView
-from .forms import UserLoginForm, ProfileUpdateForm
-from .models import Profile
-
-
->>>>>>> a0deb9a8
 class UserLoginView(LoginView):
     """Класс-представление для входа пользователя"""
 
@@ -120,9 +108,17 @@
     template_name = "users/login.html"
     redirect_authenticated_user = True
 
-<<<<<<< HEAD
     def get_success_url(self) -> str:
         return cast(str, reverse_lazy("epd_parser:home"))
+
+    def form_valid(self, form):
+        response = super().form_valid(form)
+        # Убеждаемся, что у пользователя есть профиль
+        self.request.user.get_or_create_profile()
+        messages.success(
+            self.request, f"Добро пожаловать, {self.request.user.username}!"
+        )
+        return response
 
     def form_invalid(self, form: Any) -> HttpResponse:
         messages.error(self.request, "Ошибка при входе. Проверьте введенные данные.")
@@ -152,26 +148,6 @@
         return cast(HttpResponse, super().form_invalid(form))
 
 
-class ProfileUpdateView(LoginRequiredMixin, UpdateView):
-    """Класс-представление для обновления профиля"""
-=======
-    def get_success_url(self):
-        return reverse_lazy("epd_parser:home")
-
-    def form_valid(self, form):
-        response = super().form_valid(form)
-        # Убеждаемся, что у пользователя есть профиль
-        self.request.user.get_or_create_profile()
-        messages.success(
-            self.request, f"Добро пожаловать, {self.request.user.username}!"
-        )
-        return response
-
-    def form_invalid(self, form):
-        messages.error(self.request, "Ошибка при входе. Проверьте введенные данные.")
-        return super().form_invalid(form)
-
-
 class UserLogoutView(LogoutView):
     """Класс-представление для выхода пользователя"""
 
@@ -192,9 +168,8 @@
         return context
 
 
-class ProfileEditView(LoginRequiredMixin, UpdateView):
-    """Класс-представление для редактирования профиля пользователя"""
->>>>>>> a0deb9a8
+class ProfileUpdateView(LoginRequiredMixin, UpdateView):
+    """Класс-представление для обновления профиля"""
 
     model = Profile
     form_class = ProfileUpdateForm
@@ -204,20 +179,10 @@
     def get_object(self, queryset: Any = None) -> Profile:
         return cast(Profile, self.request.user.get_or_create_profile())
 
-<<<<<<< HEAD
     def form_valid(self, form: Any) -> HttpResponse:
         messages.success(self.request, "Профиль успешно обновлен!")
         return cast(HttpResponse, super().form_valid(form))
 
     def form_invalid(self, form: Any) -> HttpResponse:
         messages.error(self.request, "Ошибка при обновлении профиля.")
-        return cast(HttpResponse, super().form_invalid(form))
-=======
-    def form_valid(self, form):
-        messages.success(self.request, "Профиль успешно обновлен!")
-        return super().form_valid(form)
-
-    def form_invalid(self, form):
-        messages.error(self.request, "Ошибка при обновлении профиля.")
-        return super().form_invalid(form)
->>>>>>> a0deb9a8
+        return cast(HttpResponse, super().form_invalid(form))